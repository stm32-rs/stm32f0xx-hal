--- conflicted
+++ resolved
@@ -16,11 +16,8 @@
 - Provide getters to serial status flags idle/txe/rxne/tc.
 - Provide ability to reset timer UIF interrupt flag
 - PWM complementary output capability for TIM1 with new example to demonstrate
-<<<<<<< HEAD
 - Implement interface for reading and writing to the internal flash memory and an example for demonstration.
-=======
 - PWM output on complementary channels only for single channel timers (TIM16 + TIM17)
->>>>>>> c7a7350e
 
 ### Fixed
 
