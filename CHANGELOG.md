--- conflicted
+++ resolved
@@ -7,15 +7,6 @@
 
 ## [Unreleased]
 
-<<<<<<< HEAD
-### Added
-
-- PWM capability for TIM2
-
-- PWM complementary output capability for TIM1 with new example to demonstrate
-
-=======
->>>>>>> 72b0bea7
 ### Changed
 
 - Updated the `cast` dependency from 0.2 to 0.3
@@ -27,6 +18,7 @@
 - PWM complementary output capability for TIM1 with new example to demonstrate
 - Implement interface for reading and writing to the internal flash memory and an example for demonstration.
 - PWM output on complementary channels only for single channel timers (TIM16 + TIM17)
+- PWM capability for TIM2
 
 ### Fixed
 
