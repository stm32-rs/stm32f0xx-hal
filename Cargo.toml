--- conflicted
+++ resolved
@@ -34,12 +34,8 @@
 cast = "0.3"
 cortex-m = "0.7"
 embedded-hal = { version = "0.2", features = ["unproven"] }
-<<<<<<< HEAD
 embedded-hal-1 = { package = "embedded-hal", version = "1.0" }
-stm32f0 = "0.14"
-=======
 stm32f0 = "0.15"
->>>>>>> 0d1a7f40
 nb = "1"
 void = { version = "1.0", default-features = false }
 stm32-usbd = { version = "0.6", optional = true }
