# Change Log

All notable changes to this project will be documented in this file.

The format is based on [Keep a Changelog](http://keepachangelog.com/)
and this project adheres to [Semantic Versioning](http://semver.org/).

## [Unreleased]

<<<<<<< HEAD
- Added the option to have multiple Delay instances by cloning it - @david-sawatzke
=======
### Added

- Added ADC helper functions to read more intuitive values (#22) - @HarkonenBade
- Added interrupt enabling/disabling support to USART ports

### Changed

- Fixed a few clippy lints
>>>>>>> f55163cd

## [v0.10.1] - 2018-12-25

### Added

- Added Sync & Send ability to Pin
- Added initial implementation of an ADC interface (#13) - @HarkonenBade
- Added virtual-feature "device-selected" to simplify feature gating

### Changed

- Added overflow guards to delay

## [v0.10.0] - 2018-12-23

### Added

- Reworked GPIOs and added fully erased pins
- Timer support
- Support for STM32F070
- Additional peripheral support for STM32F030
- Watchdog support

### Changed

- Removed superfluous use statements
- Re-added Send ability for U(S)ART Rx/Tx
- Made crate to compile without features
- Eliminated a lot of unused warnings

### Fixed

- Fixed some comments
- Changed some prelude aliases to reflect crate name

### Removed

- Examples requiring additional driver crates

## [v0.9.0] - 2018-12-17

### Added

- Toggleable implementation for GPIOs
- Initial support for STM32F030
- LICENSE file

### Changed

- Updated stm32f0 dependency to v0.5.0.
- Interrupt handler to new #[interrupt] attribute

[Unreleased]: https://github.com/stm32-rs/stm32f0xx-hal/compare/v0.10.1...HEAD
[v0.10.1]: https://github.com/stm32-rs/stm32f0xx-hal/compare/v0.10.0...v0.10.1
[v0.10.0]: https://github.com/stm32-rs/stm32f0xx-hal/compare/v0.9.0...v0.10.0
[v0.9.0]: https://github.com/stm32-rs/stm32f0xx-hal/compare/v0.8.0...v0.9.0<|MERGE_RESOLUTION|>--- conflicted
+++ resolved
@@ -7,18 +7,15 @@
 
 ## [Unreleased]
 
-<<<<<<< HEAD
-- Added the option to have multiple Delay instances by cloning it - @david-sawatzke
-=======
 ### Added
 
 - Added ADC helper functions to read more intuitive values (#22) - @HarkonenBade
 - Added interrupt enabling/disabling support to USART ports
+- Added the option to have multiple Delay instances by cloning it - @david-sawatzke
 
 ### Changed
 
 - Fixed a few clippy lints
->>>>>>> f55163cd
 
 ## [v0.10.1] - 2018-12-25
 
