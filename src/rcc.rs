<<<<<<< HEAD
#[allow(unused_imports)]
use core::cmp;

#[cfg(any(
    feature = "stm32f030",
    feature = "stm32f042",
    feature = "stm32f070",
))]
use crate::stm32::{FLASH, RCC};

=======
>>>>>>> 36917093
use crate::time::Hertz;

/// Extension trait that constrains the `RCC` peripheral
pub trait RccExt {
    /// Constrains the `RCC` peripheral so it plays nicely with the other abstractions
    fn constrain(self) -> Rcc;
}

<<<<<<< HEAD
#[cfg(any(
    feature = "stm32f030",
    feature = "stm32f042",
    feature = "stm32f070",
))]
impl RccExt for RCC {
=======
#[cfg(feature = "device-selected")]
impl RccExt for crate::stm32::RCC {
>>>>>>> 36917093
    fn constrain(self) -> Rcc {
        Rcc {
            cfgr: CFGR {
                hclk: None,
                pclk: None,
                sysclk: None,
                enable_hsi: true,
                enable_hsi48: false,
            },
        }
    }
}

/// Constrained RCC peripheral
pub struct Rcc {
    pub cfgr: CFGR,
}

#[allow(unused)]
const HSI: u32 = 8_000_000; // Hz
#[allow(unused)]
const HSI48: u32 = 48_000_000; // Hz - (available on STM32F04x, STM32F07x and STM32F09x devices only)

#[allow(unused)]
enum SysClkSource {
    HSI = 0b00,
    HSE = 0b01,
    PLL = 0b10,
    HSI48 = 0b11,
}

#[allow(unused)]
enum PllSource {
    HSI_2 = 0b00,
    HSI = 0b01,
    HSE = 0b10,
    HSI48 = 0b11,
}

#[allow(unused)]
pub struct CFGR {
    hclk: Option<u32>,
    pclk: Option<u32>,
    sysclk: Option<u32>,
    enable_hsi: bool,
    enable_hsi48: bool,
}

<<<<<<< HEAD
#[cfg(any(
    feature = "stm32f030",
    feature = "stm32f042",
    feature = "stm32f070",
))]
=======
#[cfg(feature = "device-selected")]
>>>>>>> 36917093
impl CFGR {
    pub fn hclk<F>(mut self, freq: F) -> Self
    where
        F: Into<Hertz>,
    {
        self.hclk = Some(freq.into().0);
        self
    }

    pub fn pclk<F>(mut self, freq: F) -> Self
    where
        F: Into<Hertz>,
    {
        self.pclk = Some(freq.into().0);
        self
    }

    pub fn sysclk<F>(mut self, freq: F) -> Self
    where
        F: Into<Hertz>,
    {
        self.sysclk = Some(freq.into().0);
        self
    }

    pub fn enable_hsi(mut self, is_enabled: bool) -> Self {
        self.enable_hsi = is_enabled;
        self
    }

    #[cfg(feature = "stm32f042")]
    pub fn enable_hsi48(mut self, is_enabled: bool) -> Self {
        self.enable_hsi48 = is_enabled;
        self
    }

    pub fn freeze(self) -> Clocks {
        // Default to lowest frequency clock on all systems.
        let sysclk = self.sysclk.unwrap_or(HSI);

        let r_sysclk; // The "real" sysclock value, calculated below
        let src_clk_freq; // Frequency of source clock for PLL and etc, HSI, or HSI48 on supported systems.
        let pllmul_bits;

        // Select clock source based on user input and capability
        // Highest selected frequency source available takes precedent.
        // For F04x, F07x, F09x parts, use HSI48 if requested.
        if self.enable_hsi48 {
            src_clk_freq = HSI48; // Use HSI48 if requested and available.
        } else if self.enable_hsi {
            src_clk_freq = HSI; // HSI if requested
        } else {
            src_clk_freq = HSI; // If no clock source is selected use HSI.
        }
       
        // Pll check
        if sysclk == src_clk_freq {
            // Bypass pll if src clk and requested sysclk are the same, to save power.
            // The only reason to override this behaviour is if the sysclk source were HSI, and you
            // were running the USB off the PLL...
            pllmul_bits = None;
            r_sysclk = src_clk_freq;
        } else {
            let pllmul = (4 * self.sysclk.unwrap_or(src_clk_freq) + src_clk_freq) / src_clk_freq / 2;
            let pllmul = cmp::min(cmp::max(pllmul, 2), 16);
            r_sysclk = pllmul * src_clk_freq / 2;

            pllmul_bits = if pllmul == 2 {
                None
            } else {
                Some(pllmul as u8 - 2)
            };
        }

        let hpre_bits = self
            .hclk
            .map(|hclk| match r_sysclk / hclk {
                0 => unreachable!(),
                1 => 0b0111,
                2 => 0b1000,
                3...5 => 0b1001,
                6...11 => 0b1010,
                12...39 => 0b1011,
                40...95 => 0b1100,
                96...191 => 0b1101,
                192...383 => 0b1110,
                _ => 0b1111,
            })
            .unwrap_or(0b0111);

        let hclk = sysclk / (1 << (hpre_bits - 0b0111));

        let ppre_bits = self
            .pclk
            .map(|pclk| match hclk / pclk {
                0 => unreachable!(),
                1 => 0b011,
                2 => 0b100,
                3...5 => 0b101,
                6...11 => 0b110,
                _ => 0b111,
            })
            .unwrap_or(0b011);

        let ppre: u8 = 1 << (ppre_bits - 0b011);
        let pclk = hclk / cast::u32(ppre);

        // adjust flash wait states
        unsafe {
            let flash = &*crate::stm32::FLASH::ptr();
            flash.acr.write(|w| {
                w.latency().bits(if sysclk <= 24_000_000 {
                    0b000
                } else if sysclk <= 48_000_000 {
                    0b001
                } else {
                    0b010
                })
            })
        }

<<<<<<< HEAD
        // Set up rcc based on above calculated configuration.
        let rcc = unsafe { &*RCC::ptr() };
=======
        let rcc = unsafe { &*crate::stm32::RCC::ptr() };
        if let Some(pllmul_bits) = pllmul_bits {
            // use PLL as source
>>>>>>> 36917093

       
        // Enable requested clock sources
        // HSI
        if self.enable_hsi {
            rcc.cr.write(|w| w.hsion().set_bit());
            while rcc.cr.read().hsirdy().bit_is_clear() { }
        }
        // HSI48
        if self.enable_hsi48 {
            rcc.cr2.modify(|_, w| w.hsi48on().set_bit());
            while rcc.cr2.read().hsi48rdy().bit_is_clear() { }
        }

        // Enable PLL
        if let Some(pllmul_bits) = pllmul_bits {
            rcc.cfgr.write(|w| unsafe { w.pllmul().bits(pllmul_bits) });

            // Set PLL source based on configuration.
            if self.enable_hsi48 {
                rcc.cfgr.modify(|_, w| w.pllsrc().bits(PllSource::HSI48 as u8));
            } else if self.enable_hsi {
                rcc.cfgr.modify(|_, w| w.pllsrc().bits(PllSource::HSI_2 as u8));
            } else {
                rcc.cfgr.modify(|_, w| w.pllsrc().bits(PllSource::HSI_2 as u8));
            }

            rcc.cr.write(|w| w.pllon().set_bit());
            while rcc.cr.read().pllrdy().bit_is_clear() { }

            rcc.cfgr.modify(|_, w| unsafe {
                w.ppre()
                    .bits(ppre_bits)
                    .hpre()
                    .bits(hpre_bits)
                    .sw()
                    .bits(SysClkSource::PLL as u8)
            });

        } else { // No PLL required.
            // Setup requested clocks.
            if self.enable_hsi48 {
                rcc.cfgr.modify(|_, w| unsafe { 
                    w.ppre().bits(ppre_bits)
                     .hpre().bits(hpre_bits)
                     .sw().bits(SysClkSource::HSI48 as u8)
                });
            } else if self.enable_hsi {
                rcc.cfgr.modify(|_, w| unsafe { 
                    w.ppre().bits(ppre_bits)
                     .hpre().bits(hpre_bits)
                     .sw().bits(SysClkSource::HSI as u8)
                });
            } else { // Default to HSI
                rcc.cfgr.modify(|_, w| unsafe {
                    w.ppre().bits(ppre_bits)
                     .hpre().bits(hpre_bits)
                     .sw().bits(SysClkSource::HSI as u8)
                });
            }
        }
        
        Clocks {
            hclk: Hertz(hclk),
            pclk: Hertz(pclk),
            sysclk: Hertz(sysclk),
        }
    }
}

/// Frozen clock frequencies
///
/// The existence of this value indicates that the clock configuration can no longer be changed
#[derive(Clone, Copy)]
pub struct Clocks {
    hclk: Hertz,
    pclk: Hertz,
    sysclk: Hertz,
}

impl Clocks {
    /// Returns the frequency of the AHB
    pub fn hclk(&self) -> Hertz {
        self.hclk
    }

    /// Returns the frequency of the APB
    pub fn pclk(&self) -> Hertz {
        self.pclk
    }

    /// Returns the system (core) frequency
    pub fn sysclk(&self) -> Hertz {
        self.sysclk
    }
}<|MERGE_RESOLUTION|>--- conflicted
+++ resolved
@@ -1,16 +1,3 @@
-<<<<<<< HEAD
-#[allow(unused_imports)]
-use core::cmp;
-
-#[cfg(any(
-    feature = "stm32f030",
-    feature = "stm32f042",
-    feature = "stm32f070",
-))]
-use crate::stm32::{FLASH, RCC};
-
-=======
->>>>>>> 36917093
 use crate::time::Hertz;
 
 /// Extension trait that constrains the `RCC` peripheral
@@ -19,17 +6,8 @@
     fn constrain(self) -> Rcc;
 }
 
-<<<<<<< HEAD
-#[cfg(any(
-    feature = "stm32f030",
-    feature = "stm32f042",
-    feature = "stm32f070",
-))]
-impl RccExt for RCC {
-=======
 #[cfg(feature = "device-selected")]
 impl RccExt for crate::stm32::RCC {
->>>>>>> 36917093
     fn constrain(self) -> Rcc {
         Rcc {
             cfgr: CFGR {
@@ -63,7 +41,7 @@
 
 #[allow(unused)]
 enum PllSource {
-    HSI_2 = 0b00,
+    HSI_DIV2 = 0b00,
     HSI = 0b01,
     HSE = 0b10,
     HSI48 = 0b11,
@@ -78,15 +56,7 @@
     enable_hsi48: bool,
 }
 
-<<<<<<< HEAD
-#[cfg(any(
-    feature = "stm32f030",
-    feature = "stm32f042",
-    feature = "stm32f070",
-))]
-=======
 #[cfg(feature = "device-selected")]
->>>>>>> 36917093
 impl CFGR {
     pub fn hclk<F>(mut self, freq: F) -> Self
     where
@@ -208,15 +178,9 @@
             })
         }
 
-<<<<<<< HEAD
+        let rcc = unsafe { &*crate::stm32::RCC::ptr() };
+
         // Set up rcc based on above calculated configuration.
-        let rcc = unsafe { &*RCC::ptr() };
-=======
-        let rcc = unsafe { &*crate::stm32::RCC::ptr() };
-        if let Some(pllmul_bits) = pllmul_bits {
-            // use PLL as source
->>>>>>> 36917093
-
        
         // Enable requested clock sources
         // HSI
@@ -238,9 +202,9 @@
             if self.enable_hsi48 {
                 rcc.cfgr.modify(|_, w| w.pllsrc().bits(PllSource::HSI48 as u8));
             } else if self.enable_hsi {
-                rcc.cfgr.modify(|_, w| w.pllsrc().bits(PllSource::HSI_2 as u8));
+                rcc.cfgr.modify(|_, w| w.pllsrc().bits(PllSource::HSI_DIV2 as u8));
             } else {
-                rcc.cfgr.modify(|_, w| w.pllsrc().bits(PllSource::HSI_2 as u8));
+                rcc.cfgr.modify(|_, w| w.pllsrc().bits(PllSource::HSI_DIV2 as u8));
             }
 
             rcc.cr.write(|w| w.pllon().set_bit());
