use core::ops::Deref;

use embedded_hal::blocking::i2c::{Read, Write, WriteRead};

use crate::{
    gpio::*,
    rcc::Rcc,
    time::{KiloHertz, U32Ext},
};

/// I2C abstraction
pub struct I2c<I2C, SCLPIN, SDAPIN> {
    i2c: I2C,
    pins: (SCLPIN, SDAPIN),
}

pub trait SclPin<I2C> {}
pub trait SdaPin<I2C> {}

macro_rules! i2c_pins {
    ($($I2C:ident => {
        scl => [$($scl:ty),+ $(,)*],
        sda => [$($sda:ty),+ $(,)*],
    })+) => {
        $(
            $(
                impl SclPin<crate::pac::$I2C> for $scl {}
            )+
            $(
                impl SdaPin<crate::pac::$I2C> for $sda {}
            )+
        )+
    }
}

#[cfg(any(
    feature = "stm32f030",
    feature = "stm32f031",
    feature = "stm32f038",
    feature = "stm32f042",
    feature = "stm32f048",
    feature = "stm32f051",
    feature = "stm32f058",
    feature = "stm32f070",
    feature = "stm32f071",
    feature = "stm32f072",
    feature = "stm32f078",
    feature = "stm32f091",
    feature = "stm32f098",
))]
i2c_pins! {
    I2C1 => {
        scl => [gpiob::PB6<Alternate<AF1>>, gpiob::PB8<Alternate<AF1>>],
        sda => [gpiob::PB7<Alternate<AF1>>, gpiob::PB9<Alternate<AF1>>],
    }
}
#[cfg(any(
    feature = "stm32f030x4",
    feature = "stm32f030x6",
    feature = "stm32f030xc",
    feature = "stm32f031",
    feature = "stm32f038",
    feature = "stm32f042",
    feature = "stm32f048",
    feature = "stm32f070x6",
    feature = "stm32f091",
    feature = "stm32f098",
))]
i2c_pins! {
    I2C1 => {
        scl => [gpioa::PA9<Alternate<AF4>>],
        sda => [gpioa::PA10<Alternate<AF4>>],
    }
}
#[cfg(any(feature = "stm32f042", feature = "stm32f048"))]
i2c_pins! {
    I2C1 => {
        scl => [gpioa::PA11<Alternate<AF5>>],
        sda => [gpioa::PA12<Alternate<AF5>>],
    }
}
#[cfg(any(
    feature = "stm32f030x4",
    feature = "stm32f030x6",
    feature = "stm32f031",
    feature = "stm32f038",
    feature = "stm32f042",
    feature = "stm32f048",
))]
i2c_pins! {
    I2C1 => {
        scl => [gpiob::PB10<Alternate<AF1>>],
        sda => [gpiob::PB11<Alternate<AF1>>],
    }
}
#[cfg(any(feature = "stm32f030xc", feature = "stm32f042", feature = "stm32f048"))]
i2c_pins! {
    I2C1 => {
        scl => [gpiob::PB13<Alternate<AF5>>],
        sda => [gpiob::PB14<Alternate<AF5>>],
    }
}
#[cfg(any(
    feature = "stm32f030xc",
    feature = "stm32f042",
    feature = "stm32f048",
    feature = "stm32f070x6",
    feature = "stm32f091",
    feature = "stm32f098",
))]
i2c_pins! {
    I2C1 => {
        scl => [gpiof::PF1<Alternate<AF1>>],
        sda => [gpiof::PF0<Alternate<AF1>>],
    }
}

#[cfg(any(feature = "stm32f030x8", feature = "stm32f051", feature = "stm32f058"))]
i2c_pins! {
    I2C2 => {
        scl => [gpiob::PB10<Alternate<AF1>>],
        sda => [gpiob::PB11<Alternate<AF1>>],
    }
}
#[cfg(any(
    feature = "stm32f030xc",
    feature = "stm32f070xb",
    feature = "stm32f071",
    feature = "stm32f072",
    feature = "stm32f078",
    feature = "stm32f091",
    feature = "stm32f098",
))]
i2c_pins! {
    I2C2 => {
        scl => [gpiob::PB10<Alternate<AF1>>, gpiob::PB13<Alternate<AF5>>],
        sda => [gpiob::PB11<Alternate<AF1>>, gpiob::PB14<Alternate<AF5>>],
    }
}
#[cfg(any(feature = "stm32f091", feature = "stm32f098"))]
i2c_pins! {
    I2C2 => {
        scl => [gpioa::PA11<Alternate<AF5>>],
        sda => [gpioa::PA12<Alternate<AF5>>],
    }
}

#[derive(Debug)]
pub enum Error {
    OVERRUN,
    NACK,
    BUS,
}

macro_rules! i2c {
    ($($I2C:ident: ($i2c:ident, $i2cXen:ident, $i2cXrst:ident, $apbenr:ident, $apbrstr:ident),)+) => {
        $(
            use crate::pac::$I2C;
            impl<SCLPIN, SDAPIN> I2c<$I2C, SCLPIN, SDAPIN> {
                pub fn $i2c(i2c: $I2C, pins: (SCLPIN, SDAPIN), speed: KiloHertz, rcc: &mut Rcc) -> Self
                where
                    SCLPIN: SclPin<$I2C>,
                    SDAPIN: SdaPin<$I2C>,
                {
                    // Enable clock for I2C
                    rcc.regs.$apbenr.modify(|_, w| w.$i2cXen().set_bit());

                    // Reset I2C
                    rcc.regs.$apbrstr.modify(|_, w| w.$i2cXrst().set_bit());
                    rcc.regs.$apbrstr.modify(|_, w| w.$i2cXrst().clear_bit());
                    I2c { i2c, pins }.i2c_init(speed)
                }
            }
        )+
    }
}

i2c! {
    I2C1: (i2c1, i2c1en, i2c1rst, apb1enr, apb1rstr),
}

#[cfg(any(
    feature = "stm32f030x8",
    feature = "stm32f030xc",
    feature = "stm32f051",
    feature = "stm32f058",
    feature = "stm32f070xb",
    feature = "stm32f071",
    feature = "stm32f072",
    feature = "stm32f078",
    feature = "stm32f091",
    feature = "stm32f098",
))]
i2c! {
    I2C2: (i2c2, i2c2en, i2c2rst, apb1enr, apb1rstr),
}

// It's s needed for the impls, but rustc doesn't recognize that
#[allow(dead_code)]
type I2cRegisterBlock = crate::pac::i2c1::RegisterBlock;

impl<I2C, SCLPIN, SDAPIN> I2c<I2C, SCLPIN, SDAPIN>
where
    I2C: Deref<Target = I2cRegisterBlock>,
{
    fn i2c_init(self: Self, speed: KiloHertz) -> Self {
        use core::cmp;

        // Make sure the I2C unit is disabled so we can configure it
        self.i2c.cr1.modify(|_, w| w.pe().clear_bit());

        // Calculate settings for I2C speed modes
        let presc;
        let scldel;
        let sdadel;
        let sclh;
        let scll;

        // We're using HSI here which runs at a fixed 8MHz
        const FREQ: u32 = 8_000_000;

        // Normal I2C speeds use a different scaling than fast mode below
        if speed <= 100_u32.khz() {
            presc = 1;
            scll = cmp::max((((FREQ >> presc) >> 1) / speed.0) - 1, 255) as u8;
            sclh = scll - 4;
            sdadel = 2;
            scldel = 4;
        } else {
            presc = 0;
            scll = cmp::max((((FREQ >> presc) >> 1) / speed.0) - 1, 255) as u8;
            sclh = scll - 6;
            sdadel = 1;
            scldel = 3;
        }

        // Enable I2C signal generator, and configure I2C for 400KHz full speed
        self.i2c.timingr.write(|w| {
            w.presc()
                .bits(presc)
                .scldel()
                .bits(scldel)
                .sdadel()
                .bits(sdadel)
                .sclh()
                .bits(sclh)
                .scll()
                .bits(scll)
        });

        // Enable the I2C processing
        self.i2c.cr1.modify(|_, w| w.pe().set_bit());

        self
    }

    pub fn release(self) -> (I2C, (SCLPIN, SDAPIN)) {
        (self.i2c, self.pins)
    }

<<<<<<< HEAD
    fn check_and_clear_error_flags(&self, isr: &crate::stm32::i2c1::isr::R) -> Result<(), Error> {
        // If we have a set overrun flag, clear it and return an OVERRUN error
        if isr.ovr().bit_is_set() {
            self.i2c.icr.write(|w| w.ovrcf().set_bit());
            return Err(Error::OVERRUN);
        }

        // If we have a set arbitration error or bus error flag, clear it and return an BUS error
        if isr.arlo().bit_is_set() | isr.berr().bit_is_set() {
            self.i2c
                .icr
                .write(|w| w.arlocf().set_bit().berrcf().set_bit());
            return Err(Error::BUS);
        }

        // If we received a NACK, then signal as a NACK error
=======
    fn check_and_clear_error_flags(&self, isr: &crate::pac::i2c1::isr::R) -> Result<(), Error> {
        // If we received a NACK, then this is an error
>>>>>>> 19452656
        if isr.nackf().bit_is_set() {
            self.i2c
                .icr
                .write(|w| w.stopcf().set_bit().nackcf().set_bit());
            return Err(Error::NACK);
        }

        Ok(())
    }

    fn send_byte(&self, byte: u8) -> Result<(), Error> {
        // Wait until we're ready for sending
        loop {
            let isr = self.i2c.isr.read();
            self.check_and_clear_error_flags(&isr)?;
            if isr.txis().bit_is_set() {
                break;
            }
        }

        // Push out a byte of data
        self.i2c.txdr.write(|w| unsafe { w.bits(u32::from(byte)) });

        self.check_and_clear_error_flags(&self.i2c.isr.read())?;
        Ok(())
    }

    fn recv_byte(&self) -> Result<u8, Error> {
        loop {
            let isr = self.i2c.isr.read();
            self.check_and_clear_error_flags(&isr)?;
            if isr.rxne().bit_is_set() {
                break;
            }
        }

        let value = self.i2c.rxdr.read().bits() as u8;
        Ok(value)
    }
}

impl<I2C, SCLPIN, SDAPIN> WriteRead for I2c<I2C, SCLPIN, SDAPIN>
where
    I2C: Deref<Target = I2cRegisterBlock>,
{
    type Error = Error;

    fn write_read(&mut self, addr: u8, bytes: &[u8], buffer: &mut [u8]) -> Result<(), Error> {
        // Set up current slave address for writing and disable autoending
        self.i2c.cr2.modify(|_, w| {
            w.sadd()
                .bits(u16::from(addr) << 1)
                .nbytes()
                .bits(bytes.len() as u8)
                .rd_wrn()
                .clear_bit()
                .autoend()
                .clear_bit()
        });

        // Send a START condition
        self.i2c.cr2.modify(|_, w| w.start().set_bit());

        // Wait until the transmit buffer is empty and there hasn't been any error condition
        loop {
            let isr = self.i2c.isr.read();
            self.check_and_clear_error_flags(&isr)?;
            if isr.txis().bit_is_set() || isr.tc().bit_is_set() {
                break;
            }
        }

        // Send out all individual bytes
        for c in bytes {
            self.send_byte(*c)?;
        }

        // Wait until data was sent
        loop {
            let isr = self.i2c.isr.read();
            self.check_and_clear_error_flags(&isr)?;
            if isr.tc().bit_is_set() {
                break;
            }
        }

        // Set up current address for reading
        self.i2c.cr2.modify(|_, w| {
            w.sadd()
                .bits(u16::from(addr) << 1)
                .nbytes()
                .bits(buffer.len() as u8)
                .rd_wrn()
                .set_bit()
        });

        // Send another START condition
        self.i2c.cr2.modify(|_, w| w.start().set_bit());

        // Send the autoend after setting the start to get a restart
        self.i2c.cr2.modify(|_, w| w.autoend().set_bit());

        // Now read in all bytes
        for c in buffer.iter_mut() {
            *c = self.recv_byte()?;
        }

        // Check and clear flags if they somehow ended up set
        self.check_and_clear_error_flags(&self.i2c.isr.read())?;

        Ok(())
    }
}

impl<I2C, SCLPIN, SDAPIN> Read for I2c<I2C, SCLPIN, SDAPIN>
where
    I2C: Deref<Target = I2cRegisterBlock>,
{
    type Error = Error;

    fn read(&mut self, addr: u8, buffer: &mut [u8]) -> Result<(), Error> {
        // Set up current address for reading
        self.i2c.cr2.modify(|_, w| {
            w.sadd()
                .bits(u16::from(addr) << 1)
                .nbytes()
                .bits(buffer.len() as u8)
                .rd_wrn()
                .set_bit()
        });

        // Send a START condition
        self.i2c.cr2.modify(|_, w| w.start().set_bit());

        // Send the autoend after setting the start to get a restart
        self.i2c.cr2.modify(|_, w| w.autoend().set_bit());

        // Now read in all bytes
        for c in buffer.iter_mut() {
            *c = self.recv_byte()?;
        }

        // Check and clear flags if they somehow ended up set
        self.check_and_clear_error_flags(&self.i2c.isr.read())?;

        Ok(())
    }
}

impl<I2C, SCLPIN, SDAPIN> Write for I2c<I2C, SCLPIN, SDAPIN>
where
    I2C: Deref<Target = I2cRegisterBlock>,
{
    type Error = Error;

    fn write(&mut self, addr: u8, bytes: &[u8]) -> Result<(), Error> {
        // Set up current slave address for writing and enable autoending
        self.i2c.cr2.modify(|_, w| {
            w.sadd()
                .bits(u16::from(addr) << 1)
                .nbytes()
                .bits(bytes.len() as u8)
                .rd_wrn()
                .clear_bit()
                .autoend()
                .set_bit()
        });

        // Send a START condition
        self.i2c.cr2.modify(|_, w| w.start().set_bit());

        // Send out all individual bytes
        for c in bytes {
            self.send_byte(*c)?;
        }

        // Check and clear flags if they somehow ended up set
        self.check_and_clear_error_flags(&self.i2c.isr.read())?;

        Ok(())
    }
}<|MERGE_RESOLUTION|>--- conflicted
+++ resolved
@@ -258,7 +258,6 @@
         (self.i2c, self.pins)
     }
 
-<<<<<<< HEAD
     fn check_and_clear_error_flags(&self, isr: &crate::stm32::i2c1::isr::R) -> Result<(), Error> {
         // If we have a set overrun flag, clear it and return an OVERRUN error
         if isr.ovr().bit_is_set() {
@@ -275,10 +274,6 @@
         }
 
         // If we received a NACK, then signal as a NACK error
-=======
-    fn check_and_clear_error_flags(&self, isr: &crate::pac::i2c1::isr::R) -> Result<(), Error> {
-        // If we received a NACK, then this is an error
->>>>>>> 19452656
         if isr.nackf().bit_is_set() {
             self.i2c
                 .icr
